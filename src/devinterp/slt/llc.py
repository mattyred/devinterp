--- conflicted
+++ resolved
@@ -1,203 +1,7 @@
 from devinterp.utils import USE_TPU_BACKEND
 
-<<<<<<< HEAD
 if USE_TPU_BACKEND:
     # from devinterp.backends.tpu.slt.llc import sample
-    raise NotImplementedError("TPU backend not supported for LLC")
+    from devinterp.backends.tpu.slt.llc import LLCEstimator, OnlineLLCEstimator
 else:
-    from devinterp.backends.default.slt.llc import LLCEstimator, OnlineLLCEstimator
-=======
-import torch
-
-from devinterp.slt.callback import SamplerCallback
-
-# TPU support
-try:
-    import torch_xla.core.xla_model as xm
-    USING_XLA = True
-except ImportError:
-    USING_XLA = False
-
-class LLCEstimator(SamplerCallback):
-    r"""
-    Callback for estimating the Local Learning Coefficient (LLC) in a rolling fashion during a sampling process.
-    It calculates the LLC based on the average loss across draws for each chain:
-    
-    $$LLC = \textrm{T} * (\textrm{avg_loss} - \textrm{init_loss})$$
-
-    For use with :func:`devinterp.slt.sampler.sample`.
-    
-    Note: 
-        - `init_loss` gets set inside :func:`devinterp.slt.sample()`. It can be passed as an argument to that function, 
-        and if not passed will be the average loss of the supplied model over `num_chains` batches.
-
-    :param num_draws: Number of samples to draw (should be identical to :python:`num_draws` passed to :python:`devinterp.slt.sampler.sample`)
-    :type num_draws: int
-    :param num_chains: Number of chains to run (should be identical to :python:`num_chains` passed to :python:`devinterp.slt.sampler.sample`)
-    :type num_chains: int
-    :param nbeta: Reparameterized inverse temperature, float (default: 1., set by sample() to utils.optimal_nbeta(dataloader)=len(batch_size)/np.log(len(batch_size)))
-    :type nbeta: int
-    :param device: Device to perform computations on, e.g., 'cpu' or 'cuda'.
-    :type device: str | torch.device, optional
-    """
-    def __init__(
-        self,
-        num_chains: int,
-        num_draws: int,
-        nbeta: float,
-        eval_field: str,
-        init_loss: torch.Tensor = None,
-        device: Union[torch.device, str] = "cpu",
-    ):
-        self.num_chains = num_chains
-        self.num_draws = num_draws
-
-        self.loss = torch.zeros((num_chains, num_draws), dtype=torch.float32).to(device)
-
-        if init_loss is not None:
-            self.init_loss = init_loss.to(torch.float32).to(device)
-
-        self.nbeta = torch.tensor(nbeta, dtype=torch.float32).to(device)
-        self.eval_field = eval_field
-        self.device = device
-        self.count = 0.0
-
-    def update(self, chain: int, draw: int, loss: torch.Tensor, **kwargs):
-        """
-        Called at each step of sampling.
-
-        Order of operations: 
-        1. update() is called at each draw.
-        2. finalize() is called at the end of sampling.
-        3. get_results() is called after finalize().
-
-        :param draw: The current draw index.
-        :type draw: int
-        :param loss: The loss at the current draw.
-        :type loss: float
-        :param chain: The chain index. Note that this is not used here at all.
-        :type chain: int
-        """
-        self.loss[chain, draw] = loss
-        self.count += 1.0
-
-    def finalize(self):
-        """Called once at the end of sampling."""
-
-        # If using TPUs, aggregate the loss across all devices.
-        if USING_XLA:
-            if self.count == 0:
-                self.count = 1
-            scale = 1.0 / (self.count * xm.xrt_world_size())
-            self.loss = xm.all_reduce(xm.REDUCE_SUM, self.loss, scale=scale)
-
-        avg_loss = self.loss.mean(axis=1) # [num_chains]. Average loss across draws for each chain.
-    
-        # In the default case, we take the initial loss to be the model's loss across chains and draws.
-        if self.init_loss is None:
-            self.init_loss = avg_loss.mean()
-
-        self.llc_per_chain = self.nbeta * (avg_loss - self.init_loss) # [num_chains]. A single LLC value for each chain.
-        self.sq_loss = torch.square(self.loss)
-        self.llc_mean = self.llc_per_chain.mean() # Mean LLC across chains.
-        self.llc_std = self.llc_per_chain.std() # Standard deviation of LLC across chains.
-
-    def get_results(self):
-        """
-        Method to return results. Called after finalize().
-
-        :returns: A dict :python:`{"llc/mean": llc_mean, "llc/std": llc_std, "llc-chain/{i}": llc_trace_per_chain, "loss/trace": loss_trace_per_chain}`. (Only after running :python:`devinterp.slt.sampler.sample(..., [llc_estimator_instance], ...)`).
-        """
-        return {
-            "llc/mean": self.llc_mean.cpu().numpy().item(),
-            "llc/std": self.llc_std.cpu().numpy().item(),
-            **{
-                f"llc-chain/{i}": self.llc_per_chain[i].cpu().numpy().item()
-                for i in range(self.num_chains)
-            },
-            "loss/trace": self.loss.cpu().numpy(),
-            "loss/init_loss": self.init_loss.cpu().item(),
-            "loss/sq_loss": self.sq_loss.cpu().numpy(),
-        }
-
-    def __call__(self, chain: int, draw: int, **kwargs):
-        """Calls self.update."""            
-        self.update(chain, draw, kwargs[self.eval_field])
-
-
-class OnlineLLCEstimator(SamplerCallback):
-    """
-    Callback for estimating the Local Learning Coefficient (LLC) in an online fashion during a sampling process.
-    It calculates LLCs using the same formula as :func:`devinterp.slt.llc.LLCEstimator`, but continuously and including means and std across draws (as opposed to just across chains).
-    For use with :func:`devinterp.slt.sampler.sample`.
-    
-    Note: 
-        - `init_loss` gets set inside :func:`devinterp.slt.sample()`. It can be passed as an argument to that function, 
-        and if not passed will be the average loss of the supplied model over `num_chains` batches.
-    :param num_draws: Number of samples to draw (should be identical to :python:`num_draws` passed to :python:`devinterp.slt.sampler.sample`)
-    :type num_draws: int
-    :param num_chains: Number of chains to run (should be identical to :python:`num_chains` passed to :python:`devinterp.slt.sampler.sample`)
-    :type num_chains: int
-    :param temperature: Temperature, float (default: 1., set by sample() to utils.optimal_temperature(dataloader)=len(batch_size)/np.log(len(batch_size)))
-    :type temperature: int
-    :param device: Device to perform computations on, e.g., 'cpu' or 'cuda'. Default is 'cpu'
-    :type device: str | torch.device, optional
-    """
-
-    def __init__(
-        self, 
-        num_chains: int, 
-        num_draws: int, 
-        nbeta: float,
-        init_loss: torch.Tensor,
-        device="cpu",
-        eval_field="loss",
-    ):
-        self.num_draws = num_draws
-        self.init_loss = init_loss
-
-        self.losses = [[] for _ in range(num_chains)]
-        self.llcs = torch.zeros((num_chains, num_draws)).to(device)
-        self.nbeta = nbeta
-        self.device = device
-        self.eval_field = eval_field
-
-        self.llc_means = torch.tensor(num_draws, dtype=torch.float32).to(device)
-        self.llc_stds = torch.tensor(num_draws, dtype=torch.float32).to(device)
-        self.moving_avg_llcs = torch.zeros(
-            (num_chains, num_draws), dtype=torch.float32
-        ).to(device)
-        
-    def update(self, chain: int, draw: int, loss: float):
-        self.losses[chain, draw] = loss
-        self.llcs[chain, draw] = self.temperature * (loss - self.init_loss)
-        if draw == 0:
-            self.moving_avg_llcs[chain, draw] = self.temperature * (
-                loss - self.init_loss
-            )
-        else:
-            t = draw + 1
-            prev_moving_avg = self.moving_avg_llcs[chain, draw - 1]
-            self.moving_avg_llcs[chain, draw] = (1 / t) * (
-                (t - 1) * prev_moving_avg + self.temperature * (loss - self.init_loss)
-            )
-
-    def finalize(self):
-        self.llc_means = self.llcs.mean(dim=0)
-        self.llc_stds = self.llcs.std(dim=0)
-
-    def sample(self):
-        """    
-        :returns: A dict :python:`{"llc/means": llc_means, "llc/stds": llc_stds, "llc/trace": llc_trace_per_chain, "loss/trace": loss_trace_per_chain}`. (Only after running :python:`devinterp.slt.sampler.sample(..., [llc_estimator_instance], ...)`).
-        """
-        return {
-            "llc/means": self.llc_means.cpu().numpy(),
-            "llc/moving_avg": self.moving_avg_llcs.cpu().numpy(),
-            "llc/stds": self.llc_stds.cpu().numpy(),
-            "llc/trace": self.llcs.cpu().numpy(),
-            "loss/trace": self.losses.cpu().numpy(),
-        }
-
-    def __call__(self, chain: int, draw: int, **kwargs):
-        self.update(chain, draw, kwargs[self.eval_field])
->>>>>>> b1226cad
+    from devinterp.backends.default.slt.llc import LLCEstimator, OnlineLLCEstimator