--- conflicted
+++ resolved
@@ -55,15 +55,10 @@
         self.llcs = torch.zeros((num_chains, num_draws), dtype=torch.float32).to(device)
 
         self.n = torch.tensor(n, dtype=torch.float32).to(device)
-<<<<<<< HEAD
-        self.llc_per_chain = torch.zeros(num_chains, dtype=torch.float32).to(device)
-        self.llc_means = torch.tensor(num_chains, dtype=torch.float32).to(device)
-        self.llc_stds = torch.tensor(num_chains, dtype=torch.float32).to(device)
-=======
+
         self.llc_means = torch.tensor(num_draws, dtype=torch.float32).to(device)
         self.llc_stds = torch.tensor(num_draws, dtype=torch.float32).to(device)
 
->>>>>>> f21092b9
         self.device = device
 
     def update(self, chain: int, draw: int, loss: float):
