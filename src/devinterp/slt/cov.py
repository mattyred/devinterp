<<<<<<< HEAD
from devinterp.utils import USE_TPU_BACKEND

if USE_TPU_BACKEND:
    # from devinterp.backends.tpu.slt.cov import sample
    raise NotImplementedError("TPU backend not supported for Covariance")
else:
    from devinterp.backends.default.slt.cov import (
        AttentionHeadWeightsAccessor,
        BetweenLayerCovarianceAccumulator,
        CovarianceAccumulator,
        CovarianceEstimator,
        LayerWeightsAccessor,
        WithinHeadCovarianceAccumulator,
    )
=======
from typing import Callable, Dict, List, Tuple, Union

import numpy as np
import torch
from torch.linalg import eigh
from torch import nn

from devinterp.slt.callback import SamplerCallback

WeightAccessor = Callable[[nn.Module], torch.Tensor]


class CovarianceAccumulator(SamplerCallback):
    """
    A callback to iteratively compute and store the covariance matrix of model weights.
    For passing along to :func:`devinterp.slt.sampler.sample`.

    :param num_weights: Total number of weights.
    :type num_weights: int
    :param accessors: Functions to access model weights.
    :type accessors: List[Callable[[nn.Module], torch.Tensor]]
    :param device: Device to perform computations on, e.g., 'cpu' or 'cuda'. Default is 'cpu'
    :type device: str | torch.device, optional
    :param num_evals: Number of eigenvalues to compute. Default is 3
    :type num_evals: int, optional
    
    """

    def __init__(
        self,
        num_weights: int,
        accessors: List[WeightAccessor],
        device: Union[torch.device, str] = "cpu",
        num_evals: int = 3,
    ):
        self.num_weights = num_weights
        self.first_moment = torch.zeros(num_weights, device=device)
        self.second_moment = torch.zeros(num_weights, num_weights, device=device)
        self.num_draws = 0
        self.accessors = accessors
        self.num_evals = num_evals
        self.is_finished = False

    def accumulate(self, model: nn.Module):
        # Accumulate moments from model weights.
        assert not self.is_finished, "Cannot accumulate after finalizing."

        weights = torch.cat(
            [accessor(model).view((-1,)) for accessor in self.accessors]
        )
        self.first_moment += weights
        self.second_moment += torch.outer(weights, weights)
        self.num_draws += 1

    def finalize(self):
        self.first_moment /= self.num_draws
        self.second_moment /= self.num_draws
        self.is_finished = True

    def reset(self):
        self.first_moment.zero_()
        self.second_moment.zero_()
        self.num_draws = 0
        self.is_finished = False

    def to_matrix(self):
        # Convert the moments to a covariance matrix.
        return self.second_moment - torch.outer(self.first_moment, self.first_moment)

    def to_eigen(self, include_matrix=False):
        # Convert the covariance matrix to pairs of eigenvalues and vectors.
        cov = self.to_matrix().detach().cpu()
        all_evals, all_evecs = eigh(cov)
        evals = all_evals[-self.num_evals:].numpy()
        evecs = all_evecs[-self.num_evals:].numpy()


        results = {"evals": evals, "evecs": evecs}

        if include_matrix:
            results["matrix"] = cov.numpy()

        return results

    def get_results(self):
        """
        :returns: A dict :python:`{"evals": eigenvalues_of_cov_matrix, "evecs": eigenvectors_of_cov_matrix, "matrix": cov_matrix}`. (Only after running :python:`devinterp.slt.sampler.sample(..., [covariance_accumulator_instance], ...)`)
        """
        return self.to_eigen(include_matrix=True)

    def __call__(self, model):
        self.accumulate(model)


AttentionHeadWeightsAccessor = Callable[[nn.Module], Tuple[torch.Tensor, ...]]


class WithinHeadCovarianceAccumulator:
    """
    A CovarianceAccumulator to compute covariance within attention heads.
    For use with :func:`devinterp.slt.sampler.sample`.

    :param num_heads: The number of attention heads.
    :type num_heads: int
    :param num_weights_per_head: The number of weights per attention head.
    :type num_weights_per_head: int
    :param accessors: Functions to access attention head weights.
    :type accessors: List[Callable[[nn.Module], Tuple[torch.Tensor, ...]]]
    :param device: Device to perform computations on, e.g., 'cpu' or 'cuda'. Default is 'cpu'
    :type device: str | torch.device, optional
    :param num_evals: number of eigenvectors / eigenvalues to compute. Default is 3
    :type num_evals: int, optional
    
    """

    def __init__(
        self,
        num_heads: int,
        num_weights_per_head: int,
        accessors: List[AttentionHeadWeightsAccessor],
        device: Union[torch.device, str] = "cpu",
        num_evals: int = 3,
    ):
        self.num_layers = len(accessors)
        self.num_heads = num_heads
        self.num_weights_per_head = num_weights_per_head

        self.first_moment = torch.zeros(
            self.num_layers, num_heads, self.num_weights_per_head, device=device
        )
        self.second_moment = torch.zeros(
            self.num_layers,
            num_heads,
            self.num_weights_per_head,
            self.num_weights_per_head,
            device=device,
        )
        self.num_draws = 0
        self.accessors = accessors
        self.num_evals = num_evals
        self.is_finished = False

    @property
    def num_weights_per_layer(self):
        return self.num_heads * self.num_weights_per_head

    @property
    def num_weights(self):
        return self.num_layers * self.num_weights_per_layer

    def accumulate(self, model: nn.Module):
        # Accumulate moments from model weights.
        assert not self.is_finished, "Cannot accumulate after finalizing."

        for l, accessor in enumerate(self.accessors):
            heads = accessor(model)

            for h, _head in enumerate(heads):
                head = _head.flatten()
                self.first_moment[l, h] += head
                self.second_moment[l, h] += torch.outer(head, head)

        self.num_draws += 1

    def finalize(self):
        self.first_moment /= self.num_draws
        self.second_moment /= self.num_draws
        self.is_finished = True

    def reset(self):
        self.first_moment.zero_()
        self.second_moment.zero_()
        self.num_draws = 0
        self.is_finished = False

    def to_matrix(self):
        # Convert the moments to a covariance matrix.
        covariance = self.second_moment

        for l in range(self.num_layers):
            for h in range(self.num_heads):
                first_moment_head = self.first_moment[l, h]
                covariance[l, h] -= torch.outer(first_moment_head, first_moment_head)

        return covariance

    def to_eigen(self, include_matrix=False):
        # Convert the covariance matrix to pairs of eigenvalues and vectors.
        cov = self.to_matrix().detach().cpu()
        results = {}

        evals = np.zeros((self.num_evals, self.num_layers, self.num_heads))
        evecs = np.zeros(
            (self.num_evals, self.num_layers, self.num_heads, self.num_weights_per_head)
        )

        for l in range(self.num_layers):
            for h in range(self.num_heads):
                head_cov = cov[l, h]
                all_head_evals, all_head_evecs = eigh(head_cov)
                head_evals = all_head_evals[-self.num_evals:].numpy()
                head_evecs = all_head_evecs[-self.num_evals:].numpy()            


                for i in range(self.num_evals):
                    evecs[i, l, h, :] = head_evecs[:, i].reshape(
                        (self.num_weights_per_head,)
                    )
                    evals[i, l, h] = head_evals[i]

        results.update({"evecs": evecs, "evals": evals})

        if include_matrix:
            results["matrix"] = cov

        return results

    def get_results(self):
        """
        :returns: A dict :python:`{"evals": array_of_eigenvalues_of_cov_matrix_layer_idx_head_idx, "evecs": array_of_eigenvectors_of_cov_matrix_layer_idx_head_idx, "matrix": array_of_cov_matrices_layer_idx_head_idx}`. (Only after running :python:`devinterp.slt.sampler.sample(..., [covariance_accumulator_instance], ...)`).
        """
        return self.to_eigen(include_matrix=True)

    def __call__(self, model):
        self.accumulate(model)


LayerWeightsAccessor = Callable[[nn.Module], torch.Tensor]


class BetweenLayerCovarianceAccumulator:
    """
    A CovarianceAccumulator to compute covariance between arbitrary layers. For use with :func:`devinterp.slt.sampler.sample`.

    :param model: The model to compute covariances on.
    :type model: torch.nn.Module
    :param pairs: Named pairs of layers to compute covariances on.
    :type pairs: Dict[str, Tuple[str, str]]
    :param device: Device to perform computations on, e.g., 'cpu' or 'cuda'. Default is 'cpu'
    :type device: str | torch.device, optional
    :param num_evals: number of eigenvectors / eigenvalues to compute. Default is 3
    :type num_evals: int
    :param accessors: Functions to access attention head weights.
    :type accessors: Callable[[nn.Module], torch.Tensor]
    
    """

    def __init__(
        self,
        model,
        pairs: Dict[str, Tuple[str, str]],
        device: Union[torch.device, str] = "cpu",
        num_evals: int = 3,
        **accessors: LayerWeightsAccessor,
    ):
        self.num_layers = len(accessors)
        self.accessors = accessors
        self.pairs = pairs
        self.num_weights_per_layer = {
            name: len(accessor(model).flatten()) for name, accessor in accessors.items()
        }
        self.first_moments = {
            name: torch.zeros(num_weights, device=device)
            for name, num_weights in self.num_weights_per_layer.items()
        }
        self.second_moments = {
            pair_name: torch.zeros(
                self.num_weights_per_layer[name1],
                self.num_weights_per_layer[name2],
                device=device,
            )
            for pair_name, (name1, name2) in pairs.items()
        }
        self.num_draws = 0
        self.num_evals = num_evals
        self.is_finished = False
        self.device = device

    @property
    def num_weights(self):
        return sum(self.num_weights_per_layer.values())

    def accumulate(self, model: nn.Module):
        # Accumulate moments from model weights.
        assert not self.is_finished, "Cannot accumulate after finalizing."
        weights = {
            name: accessor(model).flatten() for name, accessor in self.accessors.items()
        }

        for name, w in weights.items():
            self.first_moments[name] += w

        for pair_name, (name1, name2) in self.pairs.items():
            self.second_moments[pair_name] += torch.outer(
                weights[name1], weights[name2]
            )

        self.num_draws += 1

    def finalize(self):

        for name in self.accessors:
            self.first_moments[name] /= self.num_draws

        for name in self.pairs:
            self.second_moments[name] /= self.num_draws

        self.is_finished = True

    def reset(self):
        for name in self.accessors:
            self.first_moments[name].zero_()

        for name in self.pairs:
            self.second_moments[name].zero_()

        self.num_draws = 0
        self.is_finished = False

    def to_matrices(self):
        # Convert the moments to a covariance matrix.
        covariances = {}

        for name, (layer1, layer2) in self.pairs.items():
            first_moment1 = self.first_moments[layer1]
            first_moment2 = self.first_moments[layer2]
            covariances[name] = self.second_moments[name] - torch.outer(
                first_moment1, first_moment2
            )

        return covariances

    def to_eigens(self, include_matrix=False):
        # Convert the covariance matrix to pairs of eigenvalues and vectors.
        covariances = {k: v.detach().cpu() for k, v in self.to_matrices().items()}
        results = {}

        for name, cov in covariances.items():
            # TODO: U, s, Vt = svds(cov, k=self.num_evals, which='LM')
            all_evals, all_evecs = eigh(cov)
            evals = all_evals[-self.num_evals:].numpy()
            evecs = all_evecs[-self.num_evals:].numpy()


            # Reverse the order of the eigenvalues and vectors
            evals = evals[::-1]
            evecs = evecs[:, ::-1]

            results.update({name: {"evecs": evecs, "evals": evals}})

            if include_matrix:
                results[name]["matrix"] = cov.numpy()

        return results

    def get_results(self):
        """
        :returns: A dict with named_pairs keys, with corresponding values :python:`{"evals": eigenvalues_of_cov_matrix, "evecs": eigenvectors_of_cov_matrix, "matrix": cov_matrix}`. (Only after running :python:`devinterp.slt.sampler.sample(..., [covariance_accumulator_instance], ...)`).
        """
        return self.to_eigens(include_matrix=True)

    def __call__(self, model):
        self.accumulate(model)
>>>>>>> ff15fb9a
<|MERGE_RESOLUTION|>--- conflicted
+++ resolved
@@ -1,4 +1,3 @@
-<<<<<<< HEAD
 from devinterp.utils import USE_TPU_BACKEND
 
 if USE_TPU_BACKEND:
@@ -13,368 +12,3 @@
         LayerWeightsAccessor,
         WithinHeadCovarianceAccumulator,
     )
-=======
-from typing import Callable, Dict, List, Tuple, Union
-
-import numpy as np
-import torch
-from torch.linalg import eigh
-from torch import nn
-
-from devinterp.slt.callback import SamplerCallback
-
-WeightAccessor = Callable[[nn.Module], torch.Tensor]
-
-
-class CovarianceAccumulator(SamplerCallback):
-    """
-    A callback to iteratively compute and store the covariance matrix of model weights.
-    For passing along to :func:`devinterp.slt.sampler.sample`.
-
-    :param num_weights: Total number of weights.
-    :type num_weights: int
-    :param accessors: Functions to access model weights.
-    :type accessors: List[Callable[[nn.Module], torch.Tensor]]
-    :param device: Device to perform computations on, e.g., 'cpu' or 'cuda'. Default is 'cpu'
-    :type device: str | torch.device, optional
-    :param num_evals: Number of eigenvalues to compute. Default is 3
-    :type num_evals: int, optional
-    
-    """
-
-    def __init__(
-        self,
-        num_weights: int,
-        accessors: List[WeightAccessor],
-        device: Union[torch.device, str] = "cpu",
-        num_evals: int = 3,
-    ):
-        self.num_weights = num_weights
-        self.first_moment = torch.zeros(num_weights, device=device)
-        self.second_moment = torch.zeros(num_weights, num_weights, device=device)
-        self.num_draws = 0
-        self.accessors = accessors
-        self.num_evals = num_evals
-        self.is_finished = False
-
-    def accumulate(self, model: nn.Module):
-        # Accumulate moments from model weights.
-        assert not self.is_finished, "Cannot accumulate after finalizing."
-
-        weights = torch.cat(
-            [accessor(model).view((-1,)) for accessor in self.accessors]
-        )
-        self.first_moment += weights
-        self.second_moment += torch.outer(weights, weights)
-        self.num_draws += 1
-
-    def finalize(self):
-        self.first_moment /= self.num_draws
-        self.second_moment /= self.num_draws
-        self.is_finished = True
-
-    def reset(self):
-        self.first_moment.zero_()
-        self.second_moment.zero_()
-        self.num_draws = 0
-        self.is_finished = False
-
-    def to_matrix(self):
-        # Convert the moments to a covariance matrix.
-        return self.second_moment - torch.outer(self.first_moment, self.first_moment)
-
-    def to_eigen(self, include_matrix=False):
-        # Convert the covariance matrix to pairs of eigenvalues and vectors.
-        cov = self.to_matrix().detach().cpu()
-        all_evals, all_evecs = eigh(cov)
-        evals = all_evals[-self.num_evals:].numpy()
-        evecs = all_evecs[-self.num_evals:].numpy()
-
-
-        results = {"evals": evals, "evecs": evecs}
-
-        if include_matrix:
-            results["matrix"] = cov.numpy()
-
-        return results
-
-    def get_results(self):
-        """
-        :returns: A dict :python:`{"evals": eigenvalues_of_cov_matrix, "evecs": eigenvectors_of_cov_matrix, "matrix": cov_matrix}`. (Only after running :python:`devinterp.slt.sampler.sample(..., [covariance_accumulator_instance], ...)`)
-        """
-        return self.to_eigen(include_matrix=True)
-
-    def __call__(self, model):
-        self.accumulate(model)
-
-
-AttentionHeadWeightsAccessor = Callable[[nn.Module], Tuple[torch.Tensor, ...]]
-
-
-class WithinHeadCovarianceAccumulator:
-    """
-    A CovarianceAccumulator to compute covariance within attention heads.
-    For use with :func:`devinterp.slt.sampler.sample`.
-
-    :param num_heads: The number of attention heads.
-    :type num_heads: int
-    :param num_weights_per_head: The number of weights per attention head.
-    :type num_weights_per_head: int
-    :param accessors: Functions to access attention head weights.
-    :type accessors: List[Callable[[nn.Module], Tuple[torch.Tensor, ...]]]
-    :param device: Device to perform computations on, e.g., 'cpu' or 'cuda'. Default is 'cpu'
-    :type device: str | torch.device, optional
-    :param num_evals: number of eigenvectors / eigenvalues to compute. Default is 3
-    :type num_evals: int, optional
-    
-    """
-
-    def __init__(
-        self,
-        num_heads: int,
-        num_weights_per_head: int,
-        accessors: List[AttentionHeadWeightsAccessor],
-        device: Union[torch.device, str] = "cpu",
-        num_evals: int = 3,
-    ):
-        self.num_layers = len(accessors)
-        self.num_heads = num_heads
-        self.num_weights_per_head = num_weights_per_head
-
-        self.first_moment = torch.zeros(
-            self.num_layers, num_heads, self.num_weights_per_head, device=device
-        )
-        self.second_moment = torch.zeros(
-            self.num_layers,
-            num_heads,
-            self.num_weights_per_head,
-            self.num_weights_per_head,
-            device=device,
-        )
-        self.num_draws = 0
-        self.accessors = accessors
-        self.num_evals = num_evals
-        self.is_finished = False
-
-    @property
-    def num_weights_per_layer(self):
-        return self.num_heads * self.num_weights_per_head
-
-    @property
-    def num_weights(self):
-        return self.num_layers * self.num_weights_per_layer
-
-    def accumulate(self, model: nn.Module):
-        # Accumulate moments from model weights.
-        assert not self.is_finished, "Cannot accumulate after finalizing."
-
-        for l, accessor in enumerate(self.accessors):
-            heads = accessor(model)
-
-            for h, _head in enumerate(heads):
-                head = _head.flatten()
-                self.first_moment[l, h] += head
-                self.second_moment[l, h] += torch.outer(head, head)
-
-        self.num_draws += 1
-
-    def finalize(self):
-        self.first_moment /= self.num_draws
-        self.second_moment /= self.num_draws
-        self.is_finished = True
-
-    def reset(self):
-        self.first_moment.zero_()
-        self.second_moment.zero_()
-        self.num_draws = 0
-        self.is_finished = False
-
-    def to_matrix(self):
-        # Convert the moments to a covariance matrix.
-        covariance = self.second_moment
-
-        for l in range(self.num_layers):
-            for h in range(self.num_heads):
-                first_moment_head = self.first_moment[l, h]
-                covariance[l, h] -= torch.outer(first_moment_head, first_moment_head)
-
-        return covariance
-
-    def to_eigen(self, include_matrix=False):
-        # Convert the covariance matrix to pairs of eigenvalues and vectors.
-        cov = self.to_matrix().detach().cpu()
-        results = {}
-
-        evals = np.zeros((self.num_evals, self.num_layers, self.num_heads))
-        evecs = np.zeros(
-            (self.num_evals, self.num_layers, self.num_heads, self.num_weights_per_head)
-        )
-
-        for l in range(self.num_layers):
-            for h in range(self.num_heads):
-                head_cov = cov[l, h]
-                all_head_evals, all_head_evecs = eigh(head_cov)
-                head_evals = all_head_evals[-self.num_evals:].numpy()
-                head_evecs = all_head_evecs[-self.num_evals:].numpy()            
-
-
-                for i in range(self.num_evals):
-                    evecs[i, l, h, :] = head_evecs[:, i].reshape(
-                        (self.num_weights_per_head,)
-                    )
-                    evals[i, l, h] = head_evals[i]
-
-        results.update({"evecs": evecs, "evals": evals})
-
-        if include_matrix:
-            results["matrix"] = cov
-
-        return results
-
-    def get_results(self):
-        """
-        :returns: A dict :python:`{"evals": array_of_eigenvalues_of_cov_matrix_layer_idx_head_idx, "evecs": array_of_eigenvectors_of_cov_matrix_layer_idx_head_idx, "matrix": array_of_cov_matrices_layer_idx_head_idx}`. (Only after running :python:`devinterp.slt.sampler.sample(..., [covariance_accumulator_instance], ...)`).
-        """
-        return self.to_eigen(include_matrix=True)
-
-    def __call__(self, model):
-        self.accumulate(model)
-
-
-LayerWeightsAccessor = Callable[[nn.Module], torch.Tensor]
-
-
-class BetweenLayerCovarianceAccumulator:
-    """
-    A CovarianceAccumulator to compute covariance between arbitrary layers. For use with :func:`devinterp.slt.sampler.sample`.
-
-    :param model: The model to compute covariances on.
-    :type model: torch.nn.Module
-    :param pairs: Named pairs of layers to compute covariances on.
-    :type pairs: Dict[str, Tuple[str, str]]
-    :param device: Device to perform computations on, e.g., 'cpu' or 'cuda'. Default is 'cpu'
-    :type device: str | torch.device, optional
-    :param num_evals: number of eigenvectors / eigenvalues to compute. Default is 3
-    :type num_evals: int
-    :param accessors: Functions to access attention head weights.
-    :type accessors: Callable[[nn.Module], torch.Tensor]
-    
-    """
-
-    def __init__(
-        self,
-        model,
-        pairs: Dict[str, Tuple[str, str]],
-        device: Union[torch.device, str] = "cpu",
-        num_evals: int = 3,
-        **accessors: LayerWeightsAccessor,
-    ):
-        self.num_layers = len(accessors)
-        self.accessors = accessors
-        self.pairs = pairs
-        self.num_weights_per_layer = {
-            name: len(accessor(model).flatten()) for name, accessor in accessors.items()
-        }
-        self.first_moments = {
-            name: torch.zeros(num_weights, device=device)
-            for name, num_weights in self.num_weights_per_layer.items()
-        }
-        self.second_moments = {
-            pair_name: torch.zeros(
-                self.num_weights_per_layer[name1],
-                self.num_weights_per_layer[name2],
-                device=device,
-            )
-            for pair_name, (name1, name2) in pairs.items()
-        }
-        self.num_draws = 0
-        self.num_evals = num_evals
-        self.is_finished = False
-        self.device = device
-
-    @property
-    def num_weights(self):
-        return sum(self.num_weights_per_layer.values())
-
-    def accumulate(self, model: nn.Module):
-        # Accumulate moments from model weights.
-        assert not self.is_finished, "Cannot accumulate after finalizing."
-        weights = {
-            name: accessor(model).flatten() for name, accessor in self.accessors.items()
-        }
-
-        for name, w in weights.items():
-            self.first_moments[name] += w
-
-        for pair_name, (name1, name2) in self.pairs.items():
-            self.second_moments[pair_name] += torch.outer(
-                weights[name1], weights[name2]
-            )
-
-        self.num_draws += 1
-
-    def finalize(self):
-
-        for name in self.accessors:
-            self.first_moments[name] /= self.num_draws
-
-        for name in self.pairs:
-            self.second_moments[name] /= self.num_draws
-
-        self.is_finished = True
-
-    def reset(self):
-        for name in self.accessors:
-            self.first_moments[name].zero_()
-
-        for name in self.pairs:
-            self.second_moments[name].zero_()
-
-        self.num_draws = 0
-        self.is_finished = False
-
-    def to_matrices(self):
-        # Convert the moments to a covariance matrix.
-        covariances = {}
-
-        for name, (layer1, layer2) in self.pairs.items():
-            first_moment1 = self.first_moments[layer1]
-            first_moment2 = self.first_moments[layer2]
-            covariances[name] = self.second_moments[name] - torch.outer(
-                first_moment1, first_moment2
-            )
-
-        return covariances
-
-    def to_eigens(self, include_matrix=False):
-        # Convert the covariance matrix to pairs of eigenvalues and vectors.
-        covariances = {k: v.detach().cpu() for k, v in self.to_matrices().items()}
-        results = {}
-
-        for name, cov in covariances.items():
-            # TODO: U, s, Vt = svds(cov, k=self.num_evals, which='LM')
-            all_evals, all_evecs = eigh(cov)
-            evals = all_evals[-self.num_evals:].numpy()
-            evecs = all_evecs[-self.num_evals:].numpy()
-
-
-            # Reverse the order of the eigenvalues and vectors
-            evals = evals[::-1]
-            evecs = evecs[:, ::-1]
-
-            results.update({name: {"evecs": evecs, "evals": evals}})
-
-            if include_matrix:
-                results[name]["matrix"] = cov.numpy()
-
-        return results
-
-    def get_results(self):
-        """
-        :returns: A dict with named_pairs keys, with corresponding values :python:`{"evals": eigenvalues_of_cov_matrix, "evecs": eigenvectors_of_cov_matrix, "matrix": cov_matrix}`. (Only after running :python:`devinterp.slt.sampler.sample(..., [covariance_accumulator_instance], ...)`).
-        """
-        return self.to_eigens(include_matrix=True)
-
-    def __call__(self, model):
-        self.accumulate(model)
->>>>>>> ff15fb9a
