<<<<<<< HEAD
from devinterp.utils import USE_TPU_BACKEND

if USE_TPU_BACKEND:
    # from devinterp.backends.tpu.slt.mala import sample
    raise NotImplementedError("TPU backend not supported for Mala")
else:
    from devinterp.backends.default.slt.mala import (
        MalaAcceptanceRate,
        mala_acceptance_probability,
    )
=======
from typing import Union, List
import numpy as np
import torch
import torch.nn as nn
from torch import Tensor

from devinterp.slt.callback import SamplerCallback


def mala_acceptance_probability(
    prev_params: Union[Tensor, List[Tensor]],
    prev_grads: Union[Tensor, List[Tensor]],
    prev_loss: Tensor,
    current_params: Union[Tensor, List[Tensor]],
    current_grads: Union[Tensor, List[Tensor]],
    current_loss: Tensor,
    learning_rate: float,
):
    """
    Calculate the acceptance probability for a MALA transition. Parameters and 
    gradients can either all be given as a tensor (all of the same shape) or 
    all as lists of tensors (eg the parameters of a Module).

    Args:
    prev_params: The previous point in parameter space.
    prev_grads: Gradient of the prev point in parameter space.
    prev_loss: Loss of the previous point in parameter space.
    current_params: The current point in parameter space.
    current_grads: Gradient of the current point in parameter space.
    current_loss: Loss of the current point in parameter space.
    learning_rate (float): Learning rate of the model.

    Returns:
    float: Acceptance probability for the proposed transition.
    """
    if np.isnan(current_loss):
        return np.nan
    
    # convert tensors to lists with one element
    if not isinstance(prev_params, list): 
        prev_params = [prev_params]
    if not isinstance(prev_grads, list): 
        prev_grads = [prev_grads]
    if not isinstance(current_params, list): 
        current_params = [current_params]
    if not isinstance(current_grads, list): 
        current_grads = [current_grads]

    log_q_current_to_prev = 0
    log_q_prev_to_current = 0
    for current_point, current_grad, prev_point, prev_grad in zip(
        current_params,
        current_grads,
        prev_params,
        prev_grads,
    ):
        # Compute the log of the proposal probabilities (using the Gaussian proposal distribution)
        log_q_current_to_prev += -torch.sum(
            (prev_point - current_point - (learning_rate * 0.5 * -current_grad)) ** 2
        ) / (2 * learning_rate)
        log_q_prev_to_current += -torch.sum(
            (current_point - prev_point - (learning_rate * 0.5 * -prev_grad)) ** 2
        ) / (2 * learning_rate)

    acceptance_log_prob = (
        log_q_current_to_prev - log_q_prev_to_current + prev_loss - current_loss
    )

    return min(1.0, torch.exp(acceptance_log_prob))


class MalaAcceptanceRate(SamplerCallback):
    """
    Callback for computing MALA acceptance rate.

    Attributes:
        num_draws (int): Number of samples to draw. (should be identical to param passed to sample())
        num_chains (int): Number of chains to run. (should be identical to param passed to sample())
        temperature (float): Temperature used to calculate the LLC.
        learning_rate (int): Learning rate of the model.
        device (Union[torch.device, str]): Device to perform computations on, e.g., 'cpu' or 'cuda'.
    """

    def __init__(
        self,
        num_chains: int,
        num_draws: int,
        temperature: float,
        learning_rate: float,
        device: Union[torch.device, str] = "cpu",
    ):
        self.num_chains = num_chains
        self.num_draws = num_draws
        self.learning_rate = learning_rate
        self.temperature = temperature
        self.mala_acceptance_rate = torch.zeros(
            (num_chains, num_draws - 1), dtype=torch.float32
        ).to(device)
        self.device = device
        self.current_params = []
        self.current_grads = []
        self.prev_params = []
        self.prev_grads = []
        self.prev_mala_loss = 0.0

    def __call__(self, chain: int, draw: int, model: nn.Module, loss: float, optimizer):
        self.update(chain, draw, model, loss, optimizer)

    def update(self, chain: int, draw: int, model: nn.Module, loss: float, optimizer):
        # we need the grads & loss from the pass, but the current params are from after the step
        # (so we update those only after the calculation)
        self.current_grads = optimizer.dws
        # mala acceptance loss is different from pytorch supplied loss
        mala_loss = (loss * self.temperature).item() + optimizer.localization_loss
        if draw > 1:
            self.mala_acceptance_rate[chain, draw - 1] = (
                mala_acceptance_probability(
                    self.prev_params,
                    self.prev_grads,
                    self.prev_mala_loss,
                    self.current_params,
                    self.current_grads,
                    mala_loss,
                    self.learning_rate,
                )
            )
        # move new -> old, then update new after
        self.prev_params = self.current_params
        self.prev_grads = self.current_grads
        self.prev_mala_loss = mala_loss
        # params update only at the end, as decribed
        self.current_params = [
            param.clone().detach() for param in model.parameters() if param.requires_grad
        ]

    def sample(self):
        return {
            "mala_accept/trace": self.mala_acceptance_rate.cpu().numpy(),
            "mala_accept/mean": np.mean(self.mala_acceptance_rate.cpu().numpy()),
            "mala_accept/std": np.std(self.mala_acceptance_rate.cpu().numpy()),
        }
>>>>>>> b1226cad
<|MERGE_RESOLUTION|>--- conflicted
+++ resolved
@@ -1,154 +1,12 @@
-<<<<<<< HEAD
 from devinterp.utils import USE_TPU_BACKEND
 
 if USE_TPU_BACKEND:
-    # from devinterp.backends.tpu.slt.mala import sample
-    raise NotImplementedError("TPU backend not supported for Mala")
+    from devinterp.backends.default.slt.mala import (
+        MalaAcceptanceRate,
+        mala_acceptance_probability,
+    )
 else:
     from devinterp.backends.default.slt.mala import (
         MalaAcceptanceRate,
         mala_acceptance_probability,
     )
-=======
-from typing import Union, List
-import numpy as np
-import torch
-import torch.nn as nn
-from torch import Tensor
-
-from devinterp.slt.callback import SamplerCallback
-
-
-def mala_acceptance_probability(
-    prev_params: Union[Tensor, List[Tensor]],
-    prev_grads: Union[Tensor, List[Tensor]],
-    prev_loss: Tensor,
-    current_params: Union[Tensor, List[Tensor]],
-    current_grads: Union[Tensor, List[Tensor]],
-    current_loss: Tensor,
-    learning_rate: float,
-):
-    """
-    Calculate the acceptance probability for a MALA transition. Parameters and 
-    gradients can either all be given as a tensor (all of the same shape) or 
-    all as lists of tensors (eg the parameters of a Module).
-
-    Args:
-    prev_params: The previous point in parameter space.
-    prev_grads: Gradient of the prev point in parameter space.
-    prev_loss: Loss of the previous point in parameter space.
-    current_params: The current point in parameter space.
-    current_grads: Gradient of the current point in parameter space.
-    current_loss: Loss of the current point in parameter space.
-    learning_rate (float): Learning rate of the model.
-
-    Returns:
-    float: Acceptance probability for the proposed transition.
-    """
-    if np.isnan(current_loss):
-        return np.nan
-    
-    # convert tensors to lists with one element
-    if not isinstance(prev_params, list): 
-        prev_params = [prev_params]
-    if not isinstance(prev_grads, list): 
-        prev_grads = [prev_grads]
-    if not isinstance(current_params, list): 
-        current_params = [current_params]
-    if not isinstance(current_grads, list): 
-        current_grads = [current_grads]
-
-    log_q_current_to_prev = 0
-    log_q_prev_to_current = 0
-    for current_point, current_grad, prev_point, prev_grad in zip(
-        current_params,
-        current_grads,
-        prev_params,
-        prev_grads,
-    ):
-        # Compute the log of the proposal probabilities (using the Gaussian proposal distribution)
-        log_q_current_to_prev += -torch.sum(
-            (prev_point - current_point - (learning_rate * 0.5 * -current_grad)) ** 2
-        ) / (2 * learning_rate)
-        log_q_prev_to_current += -torch.sum(
-            (current_point - prev_point - (learning_rate * 0.5 * -prev_grad)) ** 2
-        ) / (2 * learning_rate)
-
-    acceptance_log_prob = (
-        log_q_current_to_prev - log_q_prev_to_current + prev_loss - current_loss
-    )
-
-    return min(1.0, torch.exp(acceptance_log_prob))
-
-
-class MalaAcceptanceRate(SamplerCallback):
-    """
-    Callback for computing MALA acceptance rate.
-
-    Attributes:
-        num_draws (int): Number of samples to draw. (should be identical to param passed to sample())
-        num_chains (int): Number of chains to run. (should be identical to param passed to sample())
-        temperature (float): Temperature used to calculate the LLC.
-        learning_rate (int): Learning rate of the model.
-        device (Union[torch.device, str]): Device to perform computations on, e.g., 'cpu' or 'cuda'.
-    """
-
-    def __init__(
-        self,
-        num_chains: int,
-        num_draws: int,
-        temperature: float,
-        learning_rate: float,
-        device: Union[torch.device, str] = "cpu",
-    ):
-        self.num_chains = num_chains
-        self.num_draws = num_draws
-        self.learning_rate = learning_rate
-        self.temperature = temperature
-        self.mala_acceptance_rate = torch.zeros(
-            (num_chains, num_draws - 1), dtype=torch.float32
-        ).to(device)
-        self.device = device
-        self.current_params = []
-        self.current_grads = []
-        self.prev_params = []
-        self.prev_grads = []
-        self.prev_mala_loss = 0.0
-
-    def __call__(self, chain: int, draw: int, model: nn.Module, loss: float, optimizer):
-        self.update(chain, draw, model, loss, optimizer)
-
-    def update(self, chain: int, draw: int, model: nn.Module, loss: float, optimizer):
-        # we need the grads & loss from the pass, but the current params are from after the step
-        # (so we update those only after the calculation)
-        self.current_grads = optimizer.dws
-        # mala acceptance loss is different from pytorch supplied loss
-        mala_loss = (loss * self.temperature).item() + optimizer.localization_loss
-        if draw > 1:
-            self.mala_acceptance_rate[chain, draw - 1] = (
-                mala_acceptance_probability(
-                    self.prev_params,
-                    self.prev_grads,
-                    self.prev_mala_loss,
-                    self.current_params,
-                    self.current_grads,
-                    mala_loss,
-                    self.learning_rate,
-                )
-            )
-        # move new -> old, then update new after
-        self.prev_params = self.current_params
-        self.prev_grads = self.current_grads
-        self.prev_mala_loss = mala_loss
-        # params update only at the end, as decribed
-        self.current_params = [
-            param.clone().detach() for param in model.parameters() if param.requires_grad
-        ]
-
-    def sample(self):
-        return {
-            "mala_accept/trace": self.mala_acceptance_rate.cpu().numpy(),
-            "mala_accept/mean": np.mean(self.mala_acceptance_rate.cpu().numpy()),
-            "mala_accept/std": np.std(self.mala_acceptance_rate.cpu().numpy()),
-        }
->>>>>>> b1226cad
