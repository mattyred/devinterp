import inspect
import itertools
from copy import deepcopy
from typing import Callable, Dict, List, Literal, Optional, Type, Union
import warnings

import torch
from torch import nn
from torch.multiprocessing import cpu_count, get_context
from torch.utils.data import DataLoader
from tqdm import tqdm

from devinterp.optim.sgld import SGLD
from devinterp.utils import (
    optimal_temperature,
    get_init_loss_one_batch,
    get_init_loss_multi_batch,
    get_init_loss_full_batch,
)
from devinterp.slt.callback import validate_callbacks, SamplerCallback
from devinterp.slt.mala import MalaAcceptanceRate
from devinterp.slt.norms import NoiseNorm
from devinterp.slt.llc import OnlineLLCEstimator, LLCEstimator


def call_with(func: Callable, **kwargs):
    # Check the func annotation and call with only the necessary kwargs.
    sig = inspect.signature(func)

    # Filter out the kwargs that are not in the function's signature
    filtered_kwargs = {k: v for k, v in kwargs.items() if k in sig.parameters}

    # Call the function with the filtered kwargs
    return func(**filtered_kwargs)


def sample_single_chain(
    ref_model: nn.Module,
    loader: DataLoader,
    criterion: Callable,
    num_draws: int = 100,
    num_burnin_steps: int = 0,
    num_steps_bw_draws: int = 1,
    sampling_method: Type[torch.optim.Optimizer] = SGLD,
    optimizer_kwargs: Optional[Dict] = None,
    chain: int = 0,
    seed: Optional[int] = None,
    verbose: bool = True,
    device: torch.device = torch.device("cpu"),
    optimize_over_per_model_param: Optional[dict] = None,
    callbacks: List[SamplerCallback] = [],
    init_loss: float = None,
):
    if num_burnin_steps:
        warnings.warn(
            "Burn-in is currently not implemented correctly, please set num_burnin_steps to 0."
        )
    if num_draws > len(loader):
        warnings.warn(
            "You are taking more sample batches than there are dataloader batches available, this removes some randomness from sampling but is probably fine. (All sample batches beyond the number dataloader batches are cycled from the start, f.e. 9 samples from [A, B, C] would be [B, A, C, B, A, C, B, A, C].)"
        )
    # Initialize new model and optimizer for this chain
    model = deepcopy(ref_model).to(device)
    optimizer_kwargs = optimizer_kwargs or {}
<<<<<<< HEAD
    if optimize_over_per_model_param:
        optimizer = sampling_method(
            [
                {
                    "params": getattr(model, param_name),
                    "optimize_over": boolean_mask.to(device),
                }
                for (param_name, boolean_mask) in optimize_over_per_model_param.items()
            ],
            **optimizer_kwargs,
        )
    else:
        optimizer = sampling_method(model.parameters(), **optimizer_kwargs)
=======
    if any(isinstance(callback, MalaAcceptanceRate) for callback in callbacks):
        optimizer_kwargs.setdefault("save_mala_vars", True)
    if any(isinstance(callback, NoiseNorm) for callback in callbacks):
        optimizer_kwargs.setdefault("save_noise", True)
>>>>>>> 9c943b49
    optimizer_kwargs.setdefault("temperature", optimal_temperature(loader))
    optimizer = sampling_method(model.parameters(), **optimizer_kwargs)

    if seed is not None:
        torch.manual_seed(seed)

    num_steps = num_draws * num_steps_bw_draws + num_burnin_steps

    for i, (xs, ys) in tqdm(
        zip(range(num_steps), itertools.cycle(loader)),
        desc=f"Chain {chain}",
        total=num_steps,
        disable=not verbose,
    ):
        model.train()
        optimizer.zero_grad()
        xs, ys = xs.to(device), ys.to(device)
        y_preds = model(xs)
        loss = criterion(y_preds, ys)

        loss.backward()
<<<<<<< HEAD
        # if optimize_over_per_model_param: # not sure this is needed tbh
        #     for param_name, optimize_over in optimize_over_per_model_param.items():
        #         getattr(model, param_name).grad = getattr(model, param_name).grad*optimize_over
=======

>>>>>>> 9c943b49
        optimizer.step()

        if i >= num_burnin_steps and (i - num_burnin_steps) % num_steps_bw_draws == 0:
            draw = (i - num_burnin_steps) // num_steps_bw_draws  # required for locals()
            loss = loss.item()

            with torch.no_grad():
                for callback in callbacks:
                    call_with(callback, **locals())  # Cursed. This is the way.


def _sample_single_chain(kwargs):
    return sample_single_chain(**kwargs)


def sample(
    model: torch.nn.Module,
    loader: DataLoader,
    criterion: Callable,
    callbacks: List[SamplerCallback],
    sampling_method: Type[torch.optim.Optimizer] = SGLD,
    optimizer_kwargs: Optional[Dict[str, Union[float, Literal["adaptive"]]]] = None,
    num_draws: int = 100,
    num_chains: int = 10,
    num_burnin_steps: int = 0,
    num_steps_bw_draws: int = 1,
    init_loss: float = None,
    cores: int = 1,
    seed: Optional[Union[int, List[int]]] = None,
    device: Union[torch.device, str] = torch.device("cpu"),
    verbose: bool = True,
<<<<<<< HEAD
    optimize_over_per_model_param: Optional[Dict[str, List[bool]]] = None,
    callbacks: List[SamplerCallback] = [],
=======
>>>>>>> 9c943b49
):
    """
    Sample model weights using a given sampling_method, supporting multiple chains/cores, 
    and calculate the observables (loss, llc, etc.) for each callback passed along. 
    The :python:`update`, :python:`finalize` and :python:`sample` methods of each :func:`~devinterp.slt.callback.SamplerCallback` are called 
    during sampling, after sampling, and at :python:`sampler_callback_object.sample()` respectively.
    
    After calling this function, the stats of interest live in the callback object.

    :param model: The neural network model.
    :type model: torch.nn.Module
    :param loader: DataLoader for input data.
    :type loader: DataLoader
    :param criterion: Loss function.
    :type criterion: Callable
    :param callbacks: list of callbacks, each of type SamplerCallback
    :type callbacks: list[SamplerCallback]
    :param sampling_method: Sampling method to use (a PyTorch optimizer under the hood). Default is SGLD
    :type sampling_method: torch.optim.Optimizer, optional
    :param optimizer_kwargs: Keyword arguments for the PyTorch optimizer (used as sampler here). Default is None (using standard SGLD parameters as defined in the SGLD class)
    :type optimizer_kwargs: dict, optional
    :param num_draws: Number of samples to draw. Default is 100
    :type num_draws: int, optional
    :param num_chains: Number of chains to run. Default is 10
    :type num_chains: int, optional
    :param num_burnin_steps: Number of burn-in steps before sampling. Default is 0
    :type num_burnin_steps: int, optional
    :param num_steps_bw_draws: Number of steps between each draw. Default is 1
    :type num_steps_bw_draws: int, optional
    :param init_loss: Initial loss for use in `LLCEstimator` and `OnlineLLCEstimator`
    :type init_loss: float, optional
    :param cores: Number of cores for parallel execution. Default is 1
    :type cores: int, optional
    :param seed: Random seed(s) for sampling. Each chain gets a different (deterministic) seed if this is passed. Default is None
    :type seed: int, optional
    :param device: Device to perform computations on, e.g., 'cpu' or 'cuda'. Default is 'cpu'
    :type device: str or torch.device, optional
    :param verbose: whether to print sample chain progress. Default is True
    :type verbose: bool, optional
    
    :raises ValueError: if derivative callbacks (f.e. :func:`~devinterp.slt.loss.OnlineLossStatistics`) are passed before base callbacks (f.e. :func:`~devinterp.slt.llc.OnlineLLCEstimator`)
    :raises Warning: if num_burnin_steps < num_draws
    :raises Warning: if num_draws > len(loader)
    :raises Warning: if using seeded runs
    
    :returns: None (access LLCs or other observables through `callback_object.sample()`)
    """
    if num_burnin_steps < num_draws:
        warnings.warn(
            "You are taking more draws than burn-in steps, your LLC estimates will likely be underestimates. Please check LLC chain convergence."
        )
    if num_draws > len(loader):
        warnings.warn(
            "You are taking more sample batches than there are dataloader batches available, "
            "this removes some randomness from sampling but is probably fine. (All sample batches "
            "beyond the number dataloader batches are cycled from the start, f.e. 9 samples from [A, B, C] would be [B, A, C, B, A, C, B, A, C].)"
        )
    if not init_loss:
        init_loss = get_init_loss_multi_batch(
            loader, num_chains, model, criterion, device
        )
        # alternative: init_loss = get_init_loss_full_batch(loader, model, criterion, device)
        # alternative: init_loss = get_init_loss_one_batch(loader, model, criterion, device)
    for callback in callbacks:
        if isinstance(callback, (OnlineLLCEstimator, LLCEstimator)):
            setattr(callback, "init_loss", init_loss)

    if cores is None:
        cores = min(4, cpu_count())

    if seed is not None:
        warnings.warn(
            "You are using seeded runs, for full reproducibility check https://pytorch.org/docs/stable/notes/randomness.html"
        )
        if isinstance(seed, int):
            seeds = [seed + i for i in range(num_chains)]
        elif len(seed) != num_chains:
            raise ValueError("Length of seed list must match number of chains")
        else:
            seeds = seed
    else:
        seeds = [None] * num_chains

    validate_callbacks(callbacks)

    def get_args(i):
        return dict(
            chain=i,
            seed=seeds[i],
            ref_model=model,
            loader=loader,
            criterion=criterion,
            num_draws=num_draws,
            num_burnin_steps=num_burnin_steps,
            num_steps_bw_draws=num_steps_bw_draws,
            init_loss=init_loss,
            sampling_method=sampling_method,
            optimizer_kwargs=optimizer_kwargs,
            device=device,
            verbose=verbose,
            callbacks=callbacks,
            optimize_over_per_model_param=optimize_over_per_model_param,
        )

    if cores > 1:
        ctx = get_context("spawn")
        with ctx.Pool(cores) as pool:
            pool.map(_sample_single_chain, [get_args(i) for i in range(num_chains)])
    else:
        for i in range(num_chains):
            _sample_single_chain(get_args(i))

    for callback in callbacks:
        if hasattr(callback, "finalize"):
            callback.finalize()

def estimate_learning_coeff_with_summary(
    model: torch.nn.Module,
    loader: DataLoader,
    criterion: Callable,
    sampling_method: Type[torch.optim.Optimizer] = SGLD,
    optimizer_kwargs: Optional[Dict] = {},
    num_draws: int = 100,
    num_chains: int = 10,
    num_burnin_steps: int = 0,
    num_steps_bw_draws: int = 1,
    cores: int = 1,
    seed: Optional[Union[int, List[int]]] = None,
    device: torch.device = torch.device("cpu"),
    verbose: bool = True,
    callbacks: List[Callable] = [],
    online: bool = False,
    init_loss: float = None,
) -> dict:
    optimizer_kwargs.setdefault("temperature", optimal_temperature(loader))
    if not init_loss:
        init_loss = get_init_loss_multi_batch(
            loader, num_chains, model, criterion, device
        )
        # alternative: init_loss = get_init_loss_full_batch(loader, model, criterion, device)
        # alternative: init_loss = get_init_loss_one_batch(loader, model, criterion, device)
    if online:
        llc_estimator = OnlineLLCEstimator(
            num_chains, num_draws, optimizer_kwargs["temperature"], device=device
        )
    else:
        llc_estimator = LLCEstimator(
            num_chains, num_draws, optimizer_kwargs["temperature"], device=device
        )

    callbacks = [llc_estimator, *callbacks]

    sample(
        model=model,
        loader=loader,
        criterion=criterion,
        sampling_method=sampling_method,
        optimizer_kwargs=optimizer_kwargs,
        num_draws=num_draws,
        num_chains=num_chains,
        num_burnin_steps=num_burnin_steps,
        num_steps_bw_draws=num_steps_bw_draws,
        cores=cores,
        seed=seed,
        device=device,
        verbose=verbose,
        callbacks=callbacks,
        init_loss=init_loss,
    )

    results = {}

    for callback in callbacks:
        if hasattr(callback, "sample"):
            results.update(callback.sample())

    return results


def estimate_learning_coeff(
    model: torch.nn.Module,
    loader: DataLoader,
    criterion: Callable,
    sampling_method: Type[torch.optim.Optimizer] = SGLD,
    optimizer_kwargs: Optional[Dict[str, Union[float, Literal["adaptive"]]]] = None,
    num_draws: int = 100,
    num_chains: int = 10,
    num_burnin_steps: int = 0,
    num_steps_bw_draws: int = 1,
    cores: int = 1,
    seed: Optional[Union[int, List[int]]] = None,
    device: torch.device = torch.device("cpu"),
    verbose: bool = True,
    callbacks: List[Callable] = [],
    init_loss: float = None,
) -> float:
    return estimate_learning_coeff_with_summary(
        model=model,
        loader=loader,
        criterion=criterion,
        sampling_method=sampling_method,
        optimizer_kwargs=optimizer_kwargs,
        num_draws=num_draws,
        num_chains=num_chains,
        num_burnin_steps=num_burnin_steps,
        num_steps_bw_draws=num_steps_bw_draws,
        cores=cores,
        seed=seed,
        device=device,
        verbose=verbose,
        callbacks=callbacks,
        online=False,
        init_loss=init_loss,
    )["llc/mean"]<|MERGE_RESOLUTION|>--- conflicted
+++ resolved
@@ -62,7 +62,11 @@
     # Initialize new model and optimizer for this chain
     model = deepcopy(ref_model).to(device)
     optimizer_kwargs = optimizer_kwargs or {}
-<<<<<<< HEAD
+    if any(isinstance(callback, MalaAcceptanceRate) for callback in callbacks):
+        optimizer_kwargs.setdefault("save_mala_vars", True)
+    if any(isinstance(callback, NoiseNorm) for callback in callbacks):
+        optimizer_kwargs.setdefault("save_noise", True)
+    optimizer_kwargs.setdefault("temperature", optimal_temperature(loader))
     if optimize_over_per_model_param:
         optimizer = sampling_method(
             [
@@ -76,14 +80,7 @@
         )
     else:
         optimizer = sampling_method(model.parameters(), **optimizer_kwargs)
-=======
-    if any(isinstance(callback, MalaAcceptanceRate) for callback in callbacks):
-        optimizer_kwargs.setdefault("save_mala_vars", True)
-    if any(isinstance(callback, NoiseNorm) for callback in callbacks):
-        optimizer_kwargs.setdefault("save_noise", True)
->>>>>>> 9c943b49
-    optimizer_kwargs.setdefault("temperature", optimal_temperature(loader))
-    optimizer = sampling_method(model.parameters(), **optimizer_kwargs)
+
 
     if seed is not None:
         torch.manual_seed(seed)
@@ -103,13 +100,10 @@
         loss = criterion(y_preds, ys)
 
         loss.backward()
-<<<<<<< HEAD
         # if optimize_over_per_model_param: # not sure this is needed tbh
         #     for param_name, optimize_over in optimize_over_per_model_param.items():
         #         getattr(model, param_name).grad = getattr(model, param_name).grad*optimize_over
-=======
-
->>>>>>> 9c943b49
+
         optimizer.step()
 
         if i >= num_burnin_steps and (i - num_burnin_steps) % num_steps_bw_draws == 0:
@@ -141,11 +135,7 @@
     seed: Optional[Union[int, List[int]]] = None,
     device: Union[torch.device, str] = torch.device("cpu"),
     verbose: bool = True,
-<<<<<<< HEAD
     optimize_over_per_model_param: Optional[Dict[str, List[bool]]] = None,
-    callbacks: List[SamplerCallback] = [],
-=======
->>>>>>> 9c943b49
 ):
     """
     Sample model weights using a given sampling_method, supporting multiple chains/cores, 
