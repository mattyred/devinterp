import inspect
import itertools
from copy import deepcopy
from typing import Callable, Dict, List, Literal, Optional, Type, Union
import warnings

import torch
from torch import nn
from torch.multiprocessing import cpu_count, get_context
from torch.utils.data import DataLoader
from tqdm import tqdm

from devinterp.optim.sgld import SGLD
from devinterp.utils import (
    optimal_temperature,
    get_init_loss_one_batch,
    get_init_loss_multi_batch,
    get_init_loss_full_batch,
)
from devinterp.slt.callback import validate_callbacks, SamplerCallback
from devinterp.slt.llc import OnlineLLCEstimator, LLCEstimator


def call_with(func: Callable, **kwargs):
    """Check the func annotation and call with only the necessary kwargs."""
    sig = inspect.signature(func)

    # Filter out the kwargs that are not in the function's signature
    filtered_kwargs = {k: v for k, v in kwargs.items() if k in sig.parameters}

    # Call the function with the filtered kwargs
    return func(**filtered_kwargs)


def sample_single_chain(
    ref_model: nn.Module,
    loader: DataLoader,
    criterion: Callable,
    num_draws: int = 100,
    num_burnin_steps: int = 0,
    num_steps_bw_draws: int = 1,
    sampling_method: Type[torch.optim.Optimizer] = SGLD,
    optimizer_kwargs: Optional[Dict] = None,
    chain: int = 0,
    seed: Optional[int] = None,
    verbose: bool = True,
    device: torch.device = torch.device("cpu"),
<<<<<<< HEAD
    optimize_over_per_model_param: Optional[dict] = None,
    callbacks: List[Callable] = [],
=======
    callbacks: List[SamplerCallback] = [],
    init_loss: float = None,
>>>>>>> e46f6d61
):
    # Initialize new model and optimizer for this chain
    model = deepcopy(ref_model).to(device)
    optimizer_kwargs = optimizer_kwargs or {}
<<<<<<< HEAD
    if optimize_over_per_model_param:
        optimizer = sampling_method(
            [
                {
                    "params": getattr(model, param_name),
                    "optimize_over": boolean_mask.to(device),
                }
                for (param_name, boolean_mask) in optimize_over_per_model_param.items()
            ],
            **optimizer_kwargs,
        )
    else:
        optimizer = sampling_method(model.parameters(), **optimizer_kwargs)
=======
    optimizer_kwargs.setdefault("temperature", optimal_temperature(loader))
    optimizer = sampling_method(model.parameters(), **optimizer_kwargs)
>>>>>>> e46f6d61

    if seed is not None:
        torch.manual_seed(seed)

    num_steps = num_draws * num_steps_bw_draws + num_burnin_steps
    model.train()

    for i, (xs, ys) in tqdm(
        zip(range(num_steps), itertools.cycle(loader)),
        desc=f"Chain {chain}",
        total=num_steps,
        disable=not verbose,
    ):
        optimizer.zero_grad()
        xs, ys = xs.to(device), ys.to(device)
        y_preds = model(xs)
        loss = criterion(y_preds, ys)

        loss.backward()
        # if optimize_over_per_model_param: # not sure this is needed tbh
        #     for param_name, optimize_over in optimize_over_per_model_param.items():
        #         getattr(model, param_name).grad = getattr(model, param_name).grad*optimize_over
        optimizer.step()

        if i >= num_burnin_steps and (i - num_burnin_steps) % num_steps_bw_draws == 0:
            draw = (i - num_burnin_steps) // num_steps_bw_draws  # required for locals()
            loss = loss.item()

            with torch.no_grad():
                for callback in callbacks:
<<<<<<< HEAD
                    call_with(callback, **locals())  # TODO: Cursed. This is the way.
=======
                    call_with(callback, **locals())  # Cursed. This is the way.
>>>>>>> e46f6d61


def _sample_single_chain(kwargs):
    return sample_single_chain(**kwargs)


def sample(
    model: torch.nn.Module,
    loader: DataLoader,
    criterion: Callable,
    sampling_method: Type[torch.optim.Optimizer] = SGLD,
    optimizer_kwargs: Optional[Dict[str, Union[float, Literal["adaptive"]]]] = None,
    num_draws: int = 100,
    num_chains: int = 10,
    num_burnin_steps: int = 0,
    num_steps_bw_draws: int = 1,
    init_loss: float = None,
    cores: int = 1,
    seed: Optional[Union[int, List[int]]] = None,
    device: Union[torch.device, str] = torch.device("cpu"),
    verbose: bool = True,
<<<<<<< HEAD
    callbacks: List[Callable] = [],
    optimize_over_per_model_param: Optional[Dict[str, List[bool]]] = None,
=======
    callbacks: List[SamplerCallback] = [],
>>>>>>> e46f6d61
):
    """
    Sample model weights using a given sampling_method, supporting multiple chains.
    See the example notebooks examples/diagnostics.ipynb and examples/sgld_calibration.ipynb for (respectively)
    info on what callbacks to pass along and how to calibrate sampler/optimizer hyperparams.

    Parameters:
        model (torch.nn.Module): The neural network model.
        loader (DataLoader): DataLoader for input data.
        criterion (torch.nn.Module): Loss function.
        sampling_method (torch.optim.Optimizer): Sampling method to use (really a PyTorch optimizer).
        optimizer_kwargs (Optional[Dict[str, Union[float, Literal['adaptive']]]]): Keyword arguments for the PyTorch optimizer (used as sampler here).
        num_draws (int): Number of samples to draw.
        num_chains (int): Number of chains to run.
        num_burnin_steps (int): Number of burn-in steps before sampling.
        num_steps_bw_draws (int): Number of steps between each draw.
        cores (Optional[int]): Number of cores for parallel execution.
        seed (Optional[Union[int, List[int]]]): Random seed(s) for sampling. Each chain gets a different (deterministic) seed if this is passed.
        device (Union[torch.device, str]): Device to perform computations on, e.g., 'cpu' or 'cuda'.
        verbose (bool): whether to print sample chain progress
        callbacks (List[SamplerCallback]): list of callbacks, each of type SamplerCallback
    """
    if num_burnin_steps < num_draws:
        warnings.warn(
            "You are taking more draws than burn-in steps, your LLC estimates will likely be underestimates. Please check LLC chain convergence."
        )
    if num_draws > len(loader):
        warnings.warn(
            "You are taking more sample batches than there are dataloader batches available, "
            "this removes some randomness from sampling but is probably fine. (All sample batches "
            "beyond the number dataloader batches are cycled from the start, f.e. 9 samples from [A, B, C] would be [B, A, C, B, A, C, B, A, C].)"
        )
    if not init_loss:
        init_loss = get_init_loss_multi_batch(
            loader, num_chains, model, criterion, device
        )
        # alternative: init_loss = get_init_loss_full_batch(loader, model, criterion, device)
        # alternative: init_loss = get_init_loss_one_batch(loader, model, criterion, device)
    for callback in callbacks:
        if isinstance(callback, (OnlineLLCEstimator, LLCEstimator)):
            setattr(callback, "init_loss", init_loss)

    if cores is None:
        cores = min(4, cpu_count())

    if seed is not None:
        warnings.warn(
            "You are using seeded runs, for full reproducibility check https://pytorch.org/docs/stable/notes/randomness.html"
        )
        if isinstance(seed, int):
            seeds = [seed + i for i in range(num_chains)]
        elif len(seed) != num_chains:
            raise ValueError("Length of seed list must match number of chains")
        else:
            seeds = seed
    else:
        seeds = [None] * num_chains

    validate_callbacks(callbacks)

    def get_args(i):
        return dict(
            chain=i,
            seed=seeds[i],
            ref_model=model,
            loader=loader,
            criterion=criterion,
            num_draws=num_draws,
            num_burnin_steps=num_burnin_steps,
            num_steps_bw_draws=num_steps_bw_draws,
            init_loss=init_loss,
            sampling_method=sampling_method,
            optimizer_kwargs=optimizer_kwargs,
            device=device,
            verbose=verbose,
            callbacks=callbacks,
<<<<<<< HEAD
            optimize_over_per_model_param=optimize_over_per_model_param,
=======
>>>>>>> e46f6d61
        )

    if cores > 1:
        ctx = get_context("spawn")
        with ctx.Pool(cores) as pool:
            pool.map(_sample_single_chain, [get_args(i) for i in range(num_chains)])
    else:
        for i in range(num_chains):
            _sample_single_chain(get_args(i))

    for callback in callbacks:
        if hasattr(callback, "finalize"):
<<<<<<< HEAD
            callback.finalize()
=======
            callback.finalize()


def estimate_learning_coeff_with_summary(
    model: torch.nn.Module,
    loader: DataLoader,
    criterion: Callable,
    sampling_method: Type[torch.optim.Optimizer] = SGLD,
    optimizer_kwargs: Optional[Dict] = {},
    num_draws: int = 100,
    num_chains: int = 10,
    num_burnin_steps: int = 0,
    num_steps_bw_draws: int = 1,
    cores: int = 1,
    seed: Optional[Union[int, List[int]]] = None,
    device: torch.device = torch.device("cpu"),
    verbose: bool = True,
    callbacks: List[Callable] = [],
    online: bool = False,
    init_loss: float = None,
) -> dict:
    optimizer_kwargs.setdefault("temperature", optimal_temperature(loader))
    if not init_loss:
        init_loss = get_init_loss_multi_batch(
            loader, num_chains, model, criterion, device
        )
        # alternative: init_loss = get_init_loss_full_batch(loader, model, criterion, device)
        # alternative: init_loss = get_init_loss_one_batch(loader, model, criterion, device)
    if online:
        llc_estimator = OnlineLLCEstimator(
            num_chains, num_draws, optimizer_kwargs["temperature"], device=device
        )
    else:
        llc_estimator = LLCEstimator(
            num_chains, num_draws, optimizer_kwargs["temperature"], device=device
        )

    callbacks = [llc_estimator, *callbacks]

    sample(
        model=model,
        loader=loader,
        criterion=criterion,
        sampling_method=sampling_method,
        optimizer_kwargs=optimizer_kwargs,
        num_draws=num_draws,
        num_chains=num_chains,
        num_burnin_steps=num_burnin_steps,
        num_steps_bw_draws=num_steps_bw_draws,
        cores=cores,
        seed=seed,
        device=device,
        verbose=verbose,
        callbacks=callbacks,
        init_loss=init_loss,
    )

    results = {}

    for callback in callbacks:
        if hasattr(callback, "sample"):
            results.update(callback.sample())

    return results


def estimate_learning_coeff(
    model: torch.nn.Module,
    loader: DataLoader,
    criterion: Callable,
    sampling_method: Type[torch.optim.Optimizer] = SGLD,
    optimizer_kwargs: Optional[Dict[str, Union[float, Literal["adaptive"]]]] = None,
    num_draws: int = 100,
    num_chains: int = 10,
    num_burnin_steps: int = 0,
    num_steps_bw_draws: int = 1,
    cores: int = 1,
    seed: Optional[Union[int, List[int]]] = None,
    device: torch.device = torch.device("cpu"),
    verbose: bool = True,
    callbacks: List[Callable] = [],
    init_loss: float = None,
) -> float:
    return estimate_learning_coeff_with_summary(
        model=model,
        loader=loader,
        criterion=criterion,
        sampling_method=sampling_method,
        optimizer_kwargs=optimizer_kwargs,
        num_draws=num_draws,
        num_chains=num_chains,
        num_burnin_steps=num_burnin_steps,
        num_steps_bw_draws=num_steps_bw_draws,
        cores=cores,
        seed=seed,
        device=device,
        verbose=verbose,
        callbacks=callbacks,
        online=False,
        init_loss=init_loss,
    )["llc/mean"]
>>>>>>> e46f6d61
<|MERGE_RESOLUTION|>--- conflicted
+++ resolved
@@ -45,18 +45,13 @@
     seed: Optional[int] = None,
     verbose: bool = True,
     device: torch.device = torch.device("cpu"),
-<<<<<<< HEAD
     optimize_over_per_model_param: Optional[dict] = None,
-    callbacks: List[Callable] = [],
-=======
     callbacks: List[SamplerCallback] = [],
     init_loss: float = None,
->>>>>>> e46f6d61
 ):
     # Initialize new model and optimizer for this chain
     model = deepcopy(ref_model).to(device)
     optimizer_kwargs = optimizer_kwargs or {}
-<<<<<<< HEAD
     if optimize_over_per_model_param:
         optimizer = sampling_method(
             [
@@ -70,10 +65,8 @@
         )
     else:
         optimizer = sampling_method(model.parameters(), **optimizer_kwargs)
-=======
     optimizer_kwargs.setdefault("temperature", optimal_temperature(loader))
     optimizer = sampling_method(model.parameters(), **optimizer_kwargs)
->>>>>>> e46f6d61
 
     if seed is not None:
         torch.manual_seed(seed)
@@ -104,11 +97,7 @@
 
             with torch.no_grad():
                 for callback in callbacks:
-<<<<<<< HEAD
-                    call_with(callback, **locals())  # TODO: Cursed. This is the way.
-=======
                     call_with(callback, **locals())  # Cursed. This is the way.
->>>>>>> e46f6d61
 
 
 def _sample_single_chain(kwargs):
@@ -130,12 +119,8 @@
     seed: Optional[Union[int, List[int]]] = None,
     device: Union[torch.device, str] = torch.device("cpu"),
     verbose: bool = True,
-<<<<<<< HEAD
-    callbacks: List[Callable] = [],
     optimize_over_per_model_param: Optional[Dict[str, List[bool]]] = None,
-=======
     callbacks: List[SamplerCallback] = [],
->>>>>>> e46f6d61
 ):
     """
     Sample model weights using a given sampling_method, supporting multiple chains.
@@ -212,10 +197,7 @@
             device=device,
             verbose=verbose,
             callbacks=callbacks,
-<<<<<<< HEAD
             optimize_over_per_model_param=optimize_over_per_model_param,
-=======
->>>>>>> e46f6d61
         )
 
     if cores > 1:
@@ -228,9 +210,6 @@
 
     for callback in callbacks:
         if hasattr(callback, "finalize"):
-<<<<<<< HEAD
-            callback.finalize()
-=======
             callback.finalize()
 
 
@@ -331,5 +310,4 @@
         callbacks=callbacks,
         online=False,
         init_loss=init_loss,
-    )["llc/mean"]
->>>>>>> e46f6d61
+    )["llc/mean"]