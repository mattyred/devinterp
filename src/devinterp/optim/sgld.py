from typing import Union, Callable
import warnings

import torch


class SGLD(torch.optim.Optimizer):
    r"""
    Implements Stochastic Gradient Langevin Dynamics (SGLD) optimizer.

    This optimizer blends Stochastic Gradient Descent (SGD) with Langevin Dynamics,
    introducing Gaussian noise to the gradient updates. This makes it sample weights from the posterior distribution, instead of optimizing weights.

    This implementation follows Lau et al.'s (2023) implementation, which is a modification of
    Welling and Teh (2011) that omits the learning rate schedule and introduces
    an localization term that pulls the weights towards their initial values.

    The equation for the update is as follows:

    $$\Delta w_t = \frac{\epsilon}{2}\left(\frac{\beta n}{m} \sum_{i=1}^m \nabla \log p\left(y_{l_i} \mid x_{l_i}, w_t\right)+\gamma\left(w_0-w_t\right) - \lambda w_t\right) + N(0, \epsilon\sigma^2)$$

    where $w_t$ is the weight at time $t$, $\epsilon$ is the learning rate,
    $(\beta n)$ is the inverse temperature (we're in the tempered Bayes paradigm),
    $n$ is the number of training samples, $m$ is the batch size, $\gamma$ is
    the localization strength, $\lambda$ is the weight decay strength,
    and $\sigma$ is the noise term.

    Example:
        >>> optimizer = SGLD(model.parameters(), lr=0.1, temperature=utils.optimal_nbeta(dataloader))

        >>> optimizer.zero_grad()
        >>> loss_fn(model(input), target).backward()
        >>> optimizer.step()
        
    .. |colab6| image:: https://colab.research.google.com/assets/colab-badge.svg 
        :target: https://colab.research.google.com/github/timaeus-research/devinterp/blob/main/examples/sgld_calibration.ipynb
        
    Note:
        - :python:`localization` is unique to this class and serves to guide the weights towards their original values. This is useful for estimating quantities over the local posterior.
        - :python:`noise_level` is not intended to be changed, except when testing! Doing so will raise a warning.
        - Although this class is a subclass of :python:`torch.optim.Optimizer`, this is a bit of a misnomer in this case. It's not used for optimizing in LLC estimation, but rather for sampling from the posterior distribution around a point. 
        - Hyperparameter optimization is more of an art than a science. Check out `the calibration notebook <https://www.github.com/timaeus-research/devinterp/blob/main/examples/sgld_calibration.ipynb>`_ |colab6| for how to go about it in a simple case.
    :param params: Iterable of parameters to optimize or dicts defining parameter groups. Either :python:`model.parameters()` or something more fancy, just like other :python:`torch.optim.Optimizer` classes.
    :type params: Iterable
    :param lr: Learning rate $\epsilon$. Default is 0.01
    :type lr: float, optional
    :param noise_level: Amount of Gaussian noise $\sigma$ introduced into gradient updates. Don't change this unless you know very well what you're doing! Default is 1
    :type noise_level: float, optional
    :param weight_decay: L2 regularization term $\lambda$, applied as weight decay. Default is 0
    :type weight_decay: float, optional
    :param localization: Strength of the force $\gamma$ pulling weights back to their initial values. Default is 0
    :type localization: float, optional
<<<<<<< HEAD
    :param bounding_box_size: the size of the bounding box enclosing our trajectory. Default is None
    :type bounding_box_size: float, optional
    :param temperature: Temperature, float (default: 1., set by sample() to utils.optimal_nbeta(dataloader)=len(batch_size)/np.log(len(batch_size)))
=======
    :param temperature: Inverse reparameterized temperature (otherwise known as n*beta or ~beta), float (default: 1., set to utils.optimal_temperature(dataloader)=len(batch_size)/np.log(len(batch_size)))
>>>>>>> ff15fb9a
    :type temperature: int, optional
    :param bounding_box_size: the size of the bounding box enclosing our trajectory in parameter space. Default is None, in which case no bounding box is used.
    :type bounding_box_size: float, optional
    :param save_noise: Whether to store the per-parameter noise during optimization. Default is False
    :type save_noise: bool, optional
    :param save_mala_vars: Whether to store variables for calculating Metropolis-Adjusted Langevin Algorithm (MALA) metrics.
    :type save_mala_vars: bool, optional
    :param optimize_over: A boolean tensor of the same shape as the parameters. Used to implement weight restrictions.
    Think of it as a boolean mask that restricts the set of parameters that can be updated. Default is None (no restrictions).
    :type optimize_over: torch.Tensor, optional
    :param noise_norm: Boolean flag to track the norm of the noise. Default is False
    :type noise_norm: bool, optional
    :param grad_norm: Boolean flag to track the norm of the gradient. Default is False
    :type grad_norm: bool, optional
    :param weight_norm: Boolean flag to track the norm of the weights. Default is False
    :type weight_norm: bool, optional
    :param distance: Boolean flag to track the distance between the current weights and the initial weights. Default is False
    :type distance: bool, optional

    
    :raises Warning: if :python:`noise_level` is set to anything other than 1
    :raises Warning: if :python:`temperature` is set to 1
    """

    def __init__(
        self,
        params,
        lr=0.01,
        noise_level=1.0,
        weight_decay=0.0,
        localization=0.0,
        temperature: Union[Callable, float] = 1.0,
        bounding_box_size=None,
        save_noise=False,
        save_mala_vars=False,
        optimize_over=None,
        noise_norm=False,
        grad_norm=False,
        weight_norm=False,
        distance=False,
    ):
        if noise_level != 1.0:
            warnings.warn(
                "Warning: noise_level in SGLD is unequal to one, this removes SGLD posterior sampling guarantees."
            )
        if temperature == 1.0:
            warnings.warn(
                "Warning: temperature set to 1, LLC estimates will be off unless you know what you're doing. Use utils.optimal_nbeta(dataloader) instead"

            )
        defaults = dict(
            lr=lr,
            noise_level=noise_level,
            weight_decay=weight_decay,
            localization=localization,
            temperature=temperature,
            bounding_box_size=bounding_box_size,
            optimize_over=optimize_over,
            noise_norm=noise_norm,
            grad_norm=grad_norm,
            weight_norm=weight_norm,
            distance=distance,
        )

        # In torch.optim.Optimizer, the parameters are stored in a list of dictionaries.
        # defaults holds the default values for the optimizer parameters.
        super(SGLD, self).__init__(params, defaults)
        self.save_noise = save_noise
        self.save_mala_vars = save_mala_vars
        self.noise = None

        # Save the initial parameters if the localization term is set
        for group in self.param_groups:

            group["num_el"] = 0

            if group["localization"] != 0 or group["bounding_box_size"] != 0:
                for p in group["params"]:
                    param_state = self.state[p]
                    param_state["initial_param"] = p.data.clone().detach()
                    group["num_el"] += p.numel()

            for hp in ["noise_norm", "grad_norm", "distance", "weight_norm"]:
                if group[hp] is not False:
                    group[hp] = torch.tensor(0.0).to(p.device)

    def step(self, closure=None):
        """
        Perform a single SGLD optimization step.
        """
        if self.save_noise:
            self.noise = []

        if self.save_mala_vars:
            self.dws = []
            self.localization_loss = 0.0

        with torch.no_grad():
            for group in self.param_groups:
                for hp in ["noise_norm", "grad_norm", "distance", "weight_norm"]:
                    # Zero iteration-level metrics that haven't been disabled.
                    if group[hp] is not False:
                        group[hp] *= 0.0

                for p in group["params"]:
                    param_state = self.state[p]

                    # Gradients are None if the parameter is not trainable
                    # We'll denote the gradient of the loss with respect to this param group (p) as dw
                    if p.grad is None:
                        dw = torch.zeros_like(p.data)
                    else:
                        dw = p.grad.data * group["temperature"]

                    # Weight decay
                    if group["weight_decay"] != 0:
                        dw.add_(p.data, alpha=group["weight_decay"]) # inplace addition. Effectively, dw = dw + p.data * group["weight_decay"]
                    
                    # Here, group["localization"] is the localization strength $\gamma$ (a single float). If it's 0, we don't do anything.
                    initial_param = self.state[p]["initial_param"]
                    initial_param_distance = (p.data - initial_param)
                    if group["localization"] != 0:
                        dw.add_(initial_param_distance, alpha = group["localization"])

                    if self.save_mala_vars:
                        # TODO: Initial param distance is used as a m
                        if group["optimize_over"] is not None:
                            initial_param_distance = initial_param_distance * group["optimize_over"]
                        # localization_loss = (p.data - initial_param)^2 * group["optimize_over"]^2 * group["localization"] / 2
                        #                                                           ^ boolean
                        distance = (initial_param_distance.detach() ** 2).sum() * group["localization"]
                        self.localization_loss += distance / 2
                        self.dws.append(dw.clone())

                        if group["distance"] is not False:
                            group["distance"] += (distance**0.5) * group["lr"]

                    # Add Gaussian noise
                    noise = torch.normal(
                        mean=0.0, std=group["noise_level"], size=dw.size(), device=dw.device
                    )
                    if self.save_noise:
                        # Noise saved here is the unscaled noise.
                        self.noise.append(noise)

                    if group["optimize_over"] is not None:
                        # Restrict the noise and gradient to the subset of parameters we're optimizing over.
                        dw = dw * group["optimize_over"]
                        noise = noise * group["optimize_over"]

                    # Update parameters
                    p.data.add_(dw, alpha=-0.5 * group["lr"])
                    p.data.add_(noise, alpha=group["lr"] ** 0.5) # Scale noise by sqrt(lr)

                    # Track the size of the changes & relative contributions
                    if group["grad_norm"] is not False and p.grad is not None:
                        group["grad_norm"] += (
                            (
                                (p.grad.data * group["temperature"] * 0.5 * group["lr"])
                                ** 2
                            )
                            .sum()
                            .detach()
                        )

                    if group["weight_norm"] is not False:
                        group["weight_norm"] += (p.data**2).sum().detach()

                    if group["noise_norm"] is not False:
                        group["noise_norm"] += (noise**2).sum().detach()

                    if group["distance"] is not False and not self.save_mala_vars:
                        group["distance"] += ((initial_param_distance * group["localization"])**2).sum().detach()

                    # Rebound if exceeded bounding box size
                    if group["bounding_box_size"]:
                        torch.clamp_(
                            p.data,
                            min=param_state["initial_param"] - group["bounding_box_size"],
                            max=param_state["initial_param"] + group["bounding_box_size"],
                        )

                for hp in ["noise_norm", "grad_norm", "distance", "weight_norm"]:
                    if group[hp] is not False:
                        group[hp] = (group[hp] ** 0.5).detach()

    def __getattr__(self, name):
        """
        Return iteration-level metrics if requested.
        """
        if name in ["noise_norm", "grad_norm", "distance", "weight_norm", "lr"]:
            return next(group[name] for group in self.param_groups)

        raise AttributeError(f"'SGLD' object has no attribute '{name}'")<|MERGE_RESOLUTION|>--- conflicted
+++ resolved
@@ -50,13 +50,7 @@
     :type weight_decay: float, optional
     :param localization: Strength of the force $\gamma$ pulling weights back to their initial values. Default is 0
     :type localization: float, optional
-<<<<<<< HEAD
-    :param bounding_box_size: the size of the bounding box enclosing our trajectory. Default is None
-    :type bounding_box_size: float, optional
-    :param temperature: Temperature, float (default: 1., set by sample() to utils.optimal_nbeta(dataloader)=len(batch_size)/np.log(len(batch_size)))
-=======
     :param temperature: Inverse reparameterized temperature (otherwise known as n*beta or ~beta), float (default: 1., set to utils.optimal_temperature(dataloader)=len(batch_size)/np.log(len(batch_size)))
->>>>>>> ff15fb9a
     :type temperature: int, optional
     :param bounding_box_size: the size of the bounding box enclosing our trajectory in parameter space. Default is None, in which case no bounding box is used.
     :type bounding_box_size: float, optional
