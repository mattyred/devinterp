--- conflicted
+++ resolved
@@ -37,11 +37,7 @@
     :type diffusion_factor: float, optional
     :param bounding_box_size: the size of the bounding box enclosing our trajectory. Default is None
     :type bounding_box_size: float, optional
-<<<<<<< HEAD
-    :param temperature: Temperature, float (default: 1., set by sample() to utils.optimal_nbeta(dataloader)=len(batch_size)/np.log(len(batch_size)))
-=======
     :param temperature: Effective Inverse Temperature, float (default: 1., set to utils.optimal_temperature(dataloader)=len(batch_size)/np.log(len(batch_size)))
->>>>>>> ff15fb9a
     :type temperature: int, optional
     
     :raises Warning: if :python:`temperature` is set to 1
