# DevInterp

[![PyPI version](https://badge.fury.io/py/devinterp.svg)](https://badge.fury.io/py/devinterp) ![Python version](https://img.shields.io/pypi/pyversions/devinterp) ![Contributors](https://img.shields.io/github/contributors/timaeus-research/devinterp) [![Docs](https://img.shields.io/badge/Read_the_Docs!-white?style=flat&logo=Read-the-Docs&logoColor=black&link=https%3A%2F%2Ftimaeus-research.github.io%2Fdevinterp%2F)](https://devinterp.timaeus.co/)


## A Python Library for Developmental Interpretability Research

DevInterp is a python library for conducting research on developmental interpretability, a novel AI safety research agenda rooted in Singular Learning Theory (SLT). DevInterp proposes tools for detecting, locating, and ultimately _controlling_ the development of structure over training.

[Read more about developmental interpretability](https://www.lesswrong.com/posts/TjaeCWvLZtEDAS5Ex/towards-developmental-interpretability).


> :warning: This library is still in early development. Don't expect things to work on a first attempt. We are actively working on improving the library and adding new features. 

## Installation

 To install `devinterp`, simply run `pip install devinterp`. (Note: This has PyTorch as a dependency.)

### Minimal Example

```python

from devinterp.slt.sampler import  sample, LLCEstimator
from devinterp.optim import SGLD
from devinterp.utils import default_nbeta

# Assuming you have a PyTorch Model assigned to model, and DataLoader assigned to trainloader
llc_estimator = LLCEstimator(..., nbeta=default_nbeta(trainloader))
sample(model, trainloader, ..., callbacks = [llc_estimator])

llc_mean = llc_estimator.get_results()["llc/mean"]

```

## Advanced Usage

To see DevInterp in action, check out our example notebooks:

- [Introduction](https://www.github.com/timaeus-research/devinterp/blob/main/examples/introduction.ipynb) [![Open In Colab](https://colab.research.google.com/assets/colab-badge.svg)](https://colab.research.google.com/github/timaeus-research/devinterp/blob/main/examples/introduction.ipynb)
- [Normal Crossing Demo](https://www.github.com/timaeus-research/devinterp/blob/main/examples/normal_crossing.ipynb) [![Open In Colab](https://colab.research.google.com/assets/colab-badge.svg)](https://colab.research.google.com/github/timaeus-research/devinterp/blob/main/examples/normal_crossing.ipynb)
- [Grokking Demo](https://www.github.com/timaeus-research/devinterp/blob/main/examples/grokking.ipynb) [![Open In Colab](https://colab.research.google.com/assets/colab-badge.svg)](https://colab.research.google.com/github/timaeus-research/devinterp/blob/main/examples/grokking.ipynb)

For more advanced usage, see [the Diagnostics notebook](https://www.github.com/timaeus-research/devinterp/blob/main/examples/diagnostics.ipynb) [![Open In Colab](https://colab.research.google.com/assets/colab-badge.svg)](https://colab.research.google.com/github/timaeus-research/devinterp/blob/main/examples/diagnostics.ipynb) and for a quick guide on picking hyperparameters, see the above [Grokking Demo](https://www.github.com/timaeus-research/devinterp/blob/main/examples/grokking.ipynb) [![Open In Colab](https://colab.research.google.com/assets/colab-badge.svg)](https://colab.research.google.com/github/timaeus-research/devinterp/blob/main/examples/grokking.ipynb) or the [the Calibration notebook.](https://www.github.com/timaeus-research/devinterp/blob/main/examples/sgld_calibration.ipynb) [![Open In Colab](https://colab.research.google.com/assets/colab-badge.svg)](https://colab.research.google.com/github/timaeus-research/devinterp/blob/main/examples/sgld_calibration.ipynb). Documentation can be [found here](https://devinterp.timaeus.co/). [![Docs](https://img.shields.io/badge/Read_the_Docs!-white?style=flat&logo=Read-the-Docs&logoColor=black&link=https%3A%2F%2Ftimaeus-research.github.io%2Fdevinterp%2F)](https://devinterp.timaeus.co/)

For papers that either inspired or used the DevInterp package, [click here](https://devinterp.com/publications).

## Known Issues

- LLC Estimation is currently more of an art than a science. It will take some time and pain to get it work reliably.

If you run into issues not mentioned here, please first check the github issues, then ask in [the DevInterp Discord](https://discord.gg/UwjWKCZZYR), and only then make a new github issue.

## Contributing

See [CONTRIBUTING.md](./CONTRIBUTING.md) for guidelines on how to contribute. 

## Credits & Citations

This package was created by [Timaeus](https://timaeus.co). The main contributors to this package are Stan van Wingerden, Jesse Hoogland, George Wang, and William Zhou. Zach Furman, Matthew Farrugia-Roberts, Rohan Hitchcock, and Edmund Lau also made valuable contributions or provided useful advice.

If this package was useful in your work, please cite it as:

```BibTeX
<<<<<<< HEAD
   @misc{devinterp2024,
      title = {DevInterp},
      author = {Stan van Wingerden, Jesse Hoogland, and George Wang},
      year = {2024},
      howpublished = {\url{https://github.com/timaeus-research/devinterp}},
   }
```

## Optional Dependencies

DevInterp offers additional visualization functionalities that are not included in the base installation. To enable these features, install the package with the `vis` extra:

```sh
pip install devinterp[vis]
```

This will install `plotly`, which is required for the visualization utilities provided in `vis_utils.py`.
=======
@misc{devinterpcode,
  title = {DevInterp},
  author = {van Wingerden, Stan and Hoogland, Jesse and Wang, George and Zhou, William},
  year = {2024},
  howpublished = {\url{https://github.com/timaeus-research/devinterp}},
}
```
>>>>>>> 2558dd00
<|MERGE_RESOLUTION|>--- conflicted
+++ resolved
@@ -61,13 +61,12 @@
 If this package was useful in your work, please cite it as:
 
 ```BibTeX
-<<<<<<< HEAD
-   @misc{devinterp2024,
-      title = {DevInterp},
-      author = {Stan van Wingerden, Jesse Hoogland, and George Wang},
-      year = {2024},
-      howpublished = {\url{https://github.com/timaeus-research/devinterp}},
-   }
+@misc{devinterpcode,
+  title = {DevInterp},
+  author = {van Wingerden, Stan and Hoogland, Jesse and Wang, George and Zhou, William},
+  year = {2024},
+  howpublished = {\url{https://github.com/timaeus-research/devinterp}},
+}
 ```
 
 ## Optional Dependencies
@@ -78,13 +77,4 @@
 pip install devinterp[vis]
 ```
 
-This will install `plotly`, which is required for the visualization utilities provided in `vis_utils.py`.
-=======
-@misc{devinterpcode,
-  title = {DevInterp},
-  author = {van Wingerden, Stan and Hoogland, Jesse and Wang, George and Zhou, William},
-  year = {2024},
-  howpublished = {\url{https://github.com/timaeus-research/devinterp}},
-}
-```
->>>>>>> 2558dd00
+This will install `plotly`, which is required for the visualization utilities provided in `vis_utils.py`.